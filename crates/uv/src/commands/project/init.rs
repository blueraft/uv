--- conflicted
+++ resolved
@@ -2,42 +2,30 @@
 use std::path::{Path, PathBuf};
 
 use anyhow::{Context, Result};
+use owo_colors::OwoColorize;
+use tracing::{debug, warn};
+
 use cache_key::RepositoryUrl;
-use owo_colors::OwoColorize;
-
 use pep440_rs::Version;
-<<<<<<< HEAD
+use pep508_rs::marker::MarkerValueExtra;
 use pep508_rs::{ExtraName, MarkerExpression, PackageName, Requirement};
 use pypi_types::redact_git_credentials;
-use tracing::debug;
 use uv_auth::{store_credentials_from_url, Credentials};
 use uv_cache::Cache;
 use uv_client::{BaseClientBuilder, Connectivity, FlatIndexClient, RegistryClientBuilder};
 use uv_configuration::{Concurrency, SourceStrategy};
 use uv_dispatch::BuildDispatch;
 use uv_distribution::DistributionDatabase;
-use uv_fs::{absolutize_path, Simplified, CWD};
+use uv_fs::{Simplified, CWD};
 use uv_git::GIT_STORE;
-=======
-use pep508_rs::PackageName;
-use tracing::{debug, warn};
-use uv_cache::Cache;
-use uv_client::{BaseClientBuilder, Connectivity};
-use uv_fs::{Simplified, CWD};
->>>>>>> 5076f325
 use uv_python::{
     EnvironmentPreference, PythonDownloads, PythonInstallation, PythonPreference, PythonRequest,
     VersionRequest,
 };
-<<<<<<< HEAD
 use uv_requirements::SourceTreeResolver;
 use uv_resolver::{FlatIndex, RequiresPython};
 use uv_types::{BuildIsolation, HashStrategy};
-use uv_warnings::warn_user_once;
 use uv_workspace::pyproject::{DependencyType, Source};
-=======
-use uv_resolver::RequiresPython;
->>>>>>> 5076f325
 use uv_workspace::pyproject_mut::{DependencyTarget, PyProjectTomlMut};
 use uv_workspace::{
     check_nested_workspaces, DiscoveryOptions, VirtualProject, Workspace, WorkspaceError,
@@ -271,7 +259,11 @@
                 .iter()
                 .flatten()
                 .filter_map(|marker| {
-                    if let MarkerExpression::Extra { name, .. } = marker {
+                    if let MarkerExpression::Extra {
+                        name: MarkerValueExtra::Extra(name),
+                        ..
+                    } = marker
+                    {
                         Some(name.clone())
                     } else {
                         None
